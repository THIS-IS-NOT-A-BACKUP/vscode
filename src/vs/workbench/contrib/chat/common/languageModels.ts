--- conflicted
+++ resolved
@@ -300,11 +300,7 @@
 	},
 	activationEventsGenerator: function* (contribs: readonly IUserFriendlyLanguageModel[]) {
 		for (const contrib of contribs) {
-<<<<<<< HEAD
-			yield `onLanguageModelChat:${contrib.vendor}`;
-=======
-			result.push(`onLanguageModelChatProvider:${contrib.vendor}`);
->>>>>>> f554e3c4
+			yield `onLanguageModelChatProvider:${contrib.vendor}`;
 		}
 	}
 });
