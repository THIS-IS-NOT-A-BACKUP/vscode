--- conflicted
+++ resolved
@@ -118,11 +118,7 @@
                 | '${' var transform '}'
 transform   ::= '/' regex '/' (format | text)+ '/' options
 format      ::= '$' int | '${' int '}'
-<<<<<<< HEAD
-                | '${' int ':' '/upcase' | '/downcase' | '/capitalize' | '/camelcase' | '/pascalcase' | '/kebabcase' '}'
-=======
-                | '${' int ':' '/upcase' | '/downcase' | '/capitalize' | '/camelcase' | '/pascalcase' | '/snakecase' '}'
->>>>>>> 5b5c13fb
+                | '${' int ':' '/upcase' | '/downcase' | '/capitalize' | '/camelcase' | '/pascalcase' | '/kebabcase' | '/snakecase' '}'
                 | '${' int ':+' if '}'
                 | '${' int ':?' if ':' else '}'
                 | '${' int ':-' else '}' | '${' int ':' else '}'
